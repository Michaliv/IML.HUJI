from .base_estimator import BaseEstimator
from .base_module import BaseModule
from .base_learning_rate import BaseLR


<<<<<<< HEAD
# __all__ = ["BaseEstimator", "BaseDimReducer", "BaseModule", "BaseLR"]
=======
>>>>>>> 1480b988
__all__ = ["BaseEstimator", "BaseModule", "BaseLR"]<|MERGE_RESOLUTION|>--- conflicted
+++ resolved
@@ -3,8 +3,4 @@
 from .base_learning_rate import BaseLR
 
 
-<<<<<<< HEAD
-# __all__ = ["BaseEstimator", "BaseDimReducer", "BaseModule", "BaseLR"]
-=======
->>>>>>> 1480b988
 __all__ = ["BaseEstimator", "BaseModule", "BaseLR"]