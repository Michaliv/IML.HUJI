--- conflicted
+++ resolved
@@ -199,11 +199,7 @@
         self.include_intercept_ = include_intercept
 
         if weights is not None:
-<<<<<<< HEAD
             self.weights = weights
-=======
-            self.weights(weights)
->>>>>>> 1480b988
 
     def compute_output(self, **kwargs) -> np.ndarray:
         """
